--- conflicted
+++ resolved
@@ -1,11 +1,7 @@
 ## Interface: 50100
 ## Title: oUF
 ## Author: Haste
-<<<<<<< HEAD
-## Version: 1.6.0
-=======
 ## Version: 1.6.1
->>>>>>> aee342ea
 ## OptionalDeps: Clique
 ## X-eMail: troeks@gmail.com
 ## X-oUF: oUF

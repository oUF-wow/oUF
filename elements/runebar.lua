--- conflicted
+++ resolved
@@ -1,7 +1,3 @@
-<<<<<<< HEAD
---[[ Runebar:
-	Authors: Zariel, Haste, Darkend
-=======
 --[[ Element: Runes Bar
 
  Handle updating and visibility of the Death Knight's Rune indicators.
@@ -40,7 +36,6 @@
    
    -- Register with oUF
    self.Runes = Runes
->>>>>>> 6fa60872
 ]]
 
 if select(2, UnitClass("player")) ~= "DEATHKNIGHT" then return end
@@ -49,33 +44,14 @@
 local oUF = ns.oUF
 
 oUF.colors.runes = {
-	{1, 0, 0, .5};    -- blood
-	{0, .5, 0, .5};	  -- unholy
-	{0, 1, 1, .5};    -- frost
-	{.9, .1, 1, .5}; -- death
+	{1, 0, 0},   -- blood
+	{0, .5, 0},  -- unholy
+	{0, 1, 1},   -- frost
+	{.9, .1, 1}, -- death
 }
 
-local runes = {
-    {
-        { rune=1, ready = true, runeType = 1, duration = 10, start = 0 },    -- RUNETYPE_BLOOD = 1
-        { rune=2, ready = true, runeType = 1, duration = 10, start = 0 },    -- RUNETYPE_DEATH = 2
-    },
-    {
-        { rune=1, ready = true, runeType = 2, duration = 10, start = 0 },    -- RUNETYPE_FROST = 3
-        { rune=2, ready = true, runeType = 2, duration = 10, start = 0 },    -- RUNETYPE_CHROMATIC = 4
-    },
-    {
-        { rune=1, ready = true, runeType = 3, duration = 10, start = 0 },
-        { rune=2, ready = true, runeType = 3, duration = 10, start = 0 },
-    },
-}
+local runemap = { 1, 2, 5, 6, 3, 4 }
 
-local colors = {
-    { 0.77, 0.12, 0.23, 1 }, -- RUNETYPE_BLOOD = 1
-    { 0.3, 0.8, 0.1, 1 }, -- RUNETYPE_DEATH = 2
-    { 0, 0.4, 0.7, 1 }, -- RUNETYPE_FROST = 3
-    { 0.51, 0.23, 0.65, 1 }, -- RUNETYPE_CHROMATIC = 4
-}
 local OnUpdate = function(self, elapsed)
 	local duration = self.duration + elapsed
 	if(duration >= self.max) then
@@ -115,98 +91,21 @@
     return place, pool, modificator
 end
 
-local UpdateType = function(self, event, rune, alt)
-	   
-    local runeType = GetRuneType(rune)    
-    local place, pool, modificator = GetPlacePoolMod(rune)
-    
-    runes[pool][place].runeType = runeType
-    
-    local runeOther = rune+modificator
-    local time = GetTime()
-    if time-runes[pool][1].start<time-runes[pool][2].start then
-        rune, runeOther = runeOther, rune
-    end
-    
-    self.Runes[rune]:SetStatusBarColor( unpack( colors[runes[pool][place].runeType] ) )
-    self.Runes[runeOther]:SetStatusBarColor( unpack( colors[runes[pool][place+modificator].runeType] ) )
-	
-end
-
-local function UpdateSingleRune( self, elapsed )
-    
-    local duration = self.duration + elapsed
-    self.lastDuration = duration
-    
-    if duration>=self.max then
-        self:SetScript( "OnUpdate", nil )
-    else
-        self.duration = duration
-        self:SetValue( duration )
-    end
-end
-
-local UpdateRune = function(self, event, rune)
-
-    if not rune then return end
-    
-    local place, pool, modificator = GetPlacePoolMod(rune)  
-    local runeOther = rune+modificator
-    
-    local time = GetTime()
-    
-    local start, duration, runeReady = GetRuneCooldown( rune )
-    runes[pool][place].ready = runeReady
-    runes[pool][place].duration = time-start
-    runes[pool][place].start = start
-    runes[pool][place].max = duration
-    
-    local start, duration, runeReady = GetRuneCooldown( runeOther )
-    runes[pool][place+modificator].ready = runeReady
-    runes[pool][place+modificator].duration = time-start
-    runes[pool][place+modificator].start = start
-    runes[pool][place+modificator].max = duration
-    
-    if time-runes[pool][1].start<time-runes[pool][2].start then
-        rune, runeOther = runeOther, rune
-    end
-    
-    if runes[pool][place].ready then
-        self.Runes[rune]:SetMinMaxValues( 0, 1 )
-        self.Runes[rune]:SetValue( 1 )
-        self.Runes[rune]:SetScript( "OnUpdate", nil )
-        self.Runes[rune]:SetAlpha( 1 )
-        self.Runes[rune].lastDuration = 0
-    else
-        self.Runes[rune].duration = time-runes[pool][place].start
-        self.Runes[rune].max = runes[pool][place].max
-        self.Runes[rune].start = runes[pool][place].start
-        self.Runes[rune]:SetMinMaxValues( 0, self.Runes[rune].max )
-        self.Runes[rune]:SetScript( "OnUpdate", self.Runes[rune].onUpdate )
-        self.Runes[rune]:SetAlpha( 0.4 )
-        
-        if self.Runes[rune].duration<0 then self.Runes[rune]:SetValue( 0 ) end
-    end
-    self.Runes[rune]:SetStatusBarColor( unpack( colors[runes[pool][place].runeType] ) )
-    
-    if runes[pool][place+modificator].ready then
-        self.Runes[runeOther]:SetMinMaxValues( 0, 1 )
-        self.Runes[runeOther]:SetValue( 1 )
-        self.Runes[runeOther]:SetScript( "OnUpdate", nil )
-        self.Runes[runeOther]:SetAlpha( 1 )
-        self.Runes[runeOther].lastDuration = 0
-    else
-        self.Runes[runeOther].duration = time-runes[pool][place+modificator].start
-        self.Runes[runeOther].max = runes[pool][place+modificator].max
-        self.Runes[runeOther].start = runes[pool][place+modificator].start
-        self.Runes[runeOther]:SetMinMaxValues( 0, self.Runes[runeOther].max )
-        self.Runes[runeOther]:SetScript( "OnUpdate", self.Runes[runeOther].onUpdate )
-        self.Runes[runeOther]:SetAlpha( 0.4 )
-        
-        if self.Runes[runeOther].duration<0 then self.Runes[runeOther]:SetValue( 0 ) end
-    end
-    self.Runes[runeOther]:SetStatusBarColor( unpack( colors[runes[pool][place+modificator].runeType] ) )
-	
+local UpdateRune = function(self, event, rid)
+	local rune = self.Runes[runemap[rid]]
+	if(rune) then
+		local start, duration, runeReady = GetRuneCooldown(rid)
+		if(runeReady) then
+			rune:SetMinMaxValues(0, 1)
+			rune:SetValue(1)
+			rune:SetScript("OnUpdate", nil)
+		else
+			rune.duration = GetTime() - start
+			rune.max = duration
+			rune:SetMinMaxValues(1, duration)
+			rune:SetScript("OnUpdate", OnUpdate)
+		end
+	end
 end
 
 local Update = function(self, event)
@@ -226,24 +125,7 @@
 		runes.ForceUpdate = ForceUpdate
 
 		for i=1, 6 do
-<<<<<<< HEAD
-			local rune = runes[i]
-			rune:SetID(i)
-			rune.start = 0
-			rune.max = 0
-			rune.duration = 0
-			rune.lastDuration = 0
-			rune.switched = false
-			rune.lastUpdate = 0
-			rune.onUpdate = UpdateSingleRune
-			
-			-- From my minor testing this is a okey solution. A full login always remove
-			-- the death runes, or at least the clients knowledge about them.
-			UpdateType(self, nil, i, math.floor((i+1)/2))
-
-=======
 			local rune = runes[runemap[i]]
->>>>>>> 6fa60872
 			if(rune:IsObjectType'StatusBar' and not rune:GetStatusBarTexture()) then
 				rune:SetStatusBarTexture[[Interface\TargetingFrame\UI-StatusBar]]
 			end

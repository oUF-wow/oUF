--- conflicted
+++ resolved
@@ -5,13 +5,9 @@
 	Shared:
 	 - spacing: Padding between aura icons. (Default: 0)
 	 - size: Size of the aura icons. (Default: 16)
-<<<<<<< HEAD
 	 - initialAnchor: Initial anchor in the aura frame. (Default: "BOTTOMLEFT")
-=======
-	 - initialAnchor: Initial anchor in the aura frame. (Default: "BOTTEMLEFT")
 	 - onlyShowDuration: Only display icons that have a duration (swirly circle of
 	   doom). (Default: nil)
->>>>>>> e6366f11
 	 - growth-x: Growth direction, affected by initialAnchor. (Default: "UP")
 	 - growth-y: Growth direction, affected by initialAnchor. (Default: "RIGHT")
 	 - filter

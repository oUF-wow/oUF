--- conflicted
+++ resolved
@@ -6,10 +6,6 @@
 --
 -- TODO:
 --	- Tag and Untag should be able to handle more than one fontstring at a time.
-<<<<<<< HEAD
---	- Report when we don't find a matching tag.
-=======
->>>>>>> 7b91ed85
 ]]
 
 local parent = debugstack():match[[\AddOns\(.-)\]]

--[[
-- Credits: Vika, Cladhaire, Tekkub
]]

local WoW5 = select(4, GetBuildInfo()) == 50001

local parent, ns = ...
local oUF = ns.oUF

local _PATTERN = '%[..-%]+'

local _ENV = {
	Hex = function(r, g, b)
		if type(r) == "table" then
			if r.r then r, g, b = r.r, r.g, r.b else r, g, b = unpack(r) end
		end
		return string.format("|cff%02x%02x%02x", r*255, g*255, b*255)
	end,
	ColorGradient = oUF.ColorGradient,
}
local _PROXY = setmetatable(_ENV, {__index = _G})

local tagStrings = {
	["creature"] = [[function(u)
		return UnitCreatureFamily(u) or UnitCreatureType(u)
	end]],

	["dead"] = [[function(u)
		if(UnitIsDead(u)) then
			return 'Dead'
		elseif(UnitIsGhost(u)) then
			return 'Ghost'
		end
	end]],

	["difficulty"] = [[function(u)
		if UnitCanAttack("player", u) then
			local l = UnitLevel(u)
			return Hex(GetQuestDifficultyColor((l > 0) and l or 99))
		end
	end]],

	["leader"] = [[function(u)
		if(WoW5 and UnitIsGroupLeader(u) or UnitIsPartyLeader(u)) then
			return 'L'
		end
	end]],

	["leaderlong"]  = [[function(u)
		if(WoW5 and UnitIsGroupLeader(u) or UnitIsPartyLeader(u)) then
			return 'Leader'
		end
	end]],

	["level"] = [[function(u)
		local l = UnitLevel(u)
		if(l > 0) then
			return l
		else
			return '??'
		end
	end]],

	["missinghp"] = [[function(u)
		local current = UnitHealthMax(u) - UnitHealth(u)
		if(current > 0) then
			return current
		end
	end]],

	["missingpp"] = [[function(u)
		local current = UnitPowerMax(u) - UnitPower(u)
		if(current > 0) then
			return current
		end
	end]],

	["name"] = [[function(u, r)
		return UnitName(r or u)
	end]],

	["offline"] = [[function(u)
		if(not UnitIsConnected(u)) then
			return 'Offline'
		end
	end]],

	["perhp"] = [[function(u)
		local m = UnitHealthMax(u)
		if(m == 0) then
			return 0
		else
			return math.floor(UnitHealth(u)/m*100+.5)
		end
	end]],

	["perpp"] = [[function(u)
		local m = UnitPowerMax(u)
		if(m == 0) then
			return 0
		else
			return math.floor(UnitPower(u)/m*100+.5)
		end
	end]],

	["plus"] = [[function(u)
		local c = UnitClassification(u)
		if(c == 'elite' or c == 'rareelite') then
			return '+'
		end
	end]],

	["pvp"] = [[function(u)
		if(UnitIsPVP(u)) then
			return 'PvP'
		end
	end]],

	["raidcolor"] = [[function(u)
		local _, x = UnitClass(u)
		if(x) then
			return Hex(_COLORS.class[x])
		end
	end]],

	["rare"] = [[function(u)
		local c = UnitClassification(u)
		if(c == 'rare' or c == 'rareelite') then
			return 'Rare'
		end
	end]],

	["resting"] = [[function(u)
		if(u == 'player' and IsResting()) then
			return 'zzz'
		end
	end]],

	["sex"] = [[function(u)
		local s = UnitSex(u)
		if(s == 2) then
			return 'Male'
		elseif(s == 3) then
			return 'Female'
		end
	end]],

	["smartclass"] = [[function(u)
		if(UnitIsPlayer(u)) then
			return _TAGS['class'](u)
		end

		return _TAGS['creature'](u)
	end]],

	["status"] = [[function(u)
		if(UnitIsDead(u)) then
			return 'Dead'
		elseif(UnitIsGhost(u)) then
			return 'Ghost'
		elseif(not UnitIsConnected(u)) then
			return 'Offline'
		else
			return _TAGS['resting'](u)
		end
	end]],

	["threat"] = [[function(u)
		local s = UnitThreatSituation(u)
		if(s == 1) then
			return '++'
		elseif(s == 2) then
			return '--'
		elseif(s == 3) then
			return 'Aggro'
		end
	end]],

	["threatcolor"] = [[function(u)
		return Hex(GetThreatStatusColor(UnitThreatSituation(u)))
	end]],

	["cpoints"] = [[function(u)
		local cp
		if(UnitHasVehicleUI'player') then
			cp = GetComboPoints('vehicle', 'target')
		else
			cp = GetComboPoints('player', 'target')
		end

		if(cp > 0) then
			return cp
		end
	end]],

	['smartlevel'] = [[function(u)
		local c = UnitClassification(u)
		if(c == 'worldboss') then
			return 'Boss'
		else
			local plus = _TAGS['plus'](u)
			local level = _TAGS['level'](u)
			if(plus) then
				return level .. plus
			else
				return level
			end
		end
	end]],

	["classification"] = [[function(u)
		local c = UnitClassification(u)
		if(c == 'rare') then
			return 'Rare'
		elseif(c == 'eliterare') then
			return 'Rare Elite'
		elseif(c == 'elite') then
			return 'Elite'
		elseif(c == 'worldboss') then
			return 'Boss'
		end
	end]],

	["shortclassification"] = [[function(u)
		local c = UnitClassification(u)
		if(c == 'rare') then
			return 'R'
		elseif(c == 'eliterare') then
			return 'R+'
		elseif(c == 'elite') then
			return '+'
		elseif(c == 'worldboss') then
			return 'B'
		end
	end]],

	["group"] = [[function(unit)
		local name, server = UnitName(unit)
		if(server and server ~= "") then
			name = string.format("%s-%s", name, server)
		end

		for i=1, WoW5 and GetNumGroupMembers() or GetNumRaidMembers() do
			local raidName, _, group = GetRaidRosterInfo(i)
			if( raidName == name ) then
				return group
			end
		end
	end]],

	["deficit:name"] = [[function(u)
		local missinghp = _TAGS['missinghp'](u)
		if(missinghp) then
			return '-' .. missinghp
		else
			return _TAGS['name'](u)
		end
	end]],

	['pereclipse'] = [[function(u)
		local m = UnitPowerMax('player', SPELL_POWER_ECLIPSE)
		if(m == 0) then
			return 0
		else
			return math.abs(UnitPower('player', SPELL_POWER_ECLIPSE)/m*100)
		end
	end]],

	['curmana'] = [[function(unit)
		return UnitPower(unit, SPELL_POWER_MANA)
	end]],

	['maxmana'] = [[function(unit)
		return UnitPowerMax(unit, SPELL_POWER_MANA)
	end]],

	['soulshards'] = [[function()
		local num = UnitPower('player', SPELL_POWER_SOUL_SHARDS)
		if(num > 0) then
			return num
		end
	end]],

	['holypower'] = [[function()
		local num = UnitPower('player', SPELL_POWER_HOLY_POWER)
		if(num > 0) then
			return num
		end
	end]],

<<<<<<< HEAD
	['chi'] = [[function()
		local num = UnitPower('player', SPELL_POWER_LIGHT_FORCE)
=======
	['shadoworbs'] = [[function()
		local num = UnitPower('player', SPELL_POWER_SHADOW_ORBS)
>>>>>>> 0bc4caa5
		if(num > 0) then
			return num
		end
	end]],
}

local tags = setmetatable(
	{
		curhp = UnitHealth,
		curpp = UnitPower,
		maxhp = UnitHealthMax,
		maxpp = UnitPowerMax,
		class = UnitClass,
		faction = UnitFactionGroup,
		race = UnitRace,
	},

	{
		__index = function(self, key)
			local tagFunc = tagStrings[key]
			if(tagFunc) then
				local func, err = loadstring('return ' .. tagFunc)
				if(func) then
					func = func()

					-- Want to trigger __newindex, so no rawset.
					self[key] = func
					tagStrings[key] = nil

					return func
				else
					error(err, 3)
				end
			end
		end,
		__newindex = function(self, key, val)
			if(type(val) == 'string') then
				tagStrings[key] = val
			elseif(type(val) == 'function') then
				-- So we don't clash with any custom envs.
				if(getfenv(val) == _G) then
					setfenv(val, _PROXY)
				end

				rawset(self, key, val)
			end
		end,
	}
)

_ENV._TAGS = tags

local tagEvents = {
	["curhp"]               = "UNIT_HEALTH",
	["dead"]                = "UNIT_HEALTH",
	["leader"]              = "PARTY_LEADER_CHANGED",
	["leaderlong"]          = "PARTY_LEADER_CHANGED",
	["level"]               = "UNIT_LEVEL PLAYER_LEVEL_UP",
	["maxhp"]               = "UNIT_MAXHEALTH",
	["missinghp"]           = "UNIT_HEALTH UNIT_MAXHEALTH",
	["name"]                = "UNIT_NAME_UPDATE",
	["perhp"]               = "UNIT_HEALTH UNIT_MAXHEALTH",
	["pvp"]                 = "UNIT_FACTION",
	["resting"]             = "PLAYER_UPDATE_RESTING",
	["smartlevel"]          = "UNIT_LEVEL PLAYER_LEVEL_UP UNIT_CLASSIFICATION_CHANGED",
	["threat"]              = "UNIT_THREAT_SITUATION_UPDATE",
	["threatcolor"]         = "UNIT_THREAT_SITUATION_UPDATE",
	['cpoints']             = 'UNIT_COMBO_POINTS PLAYER_TARGET_CHANGED',
	['rare']                = 'UNIT_CLASSIFICATION_CHANGED',
	['classification']      = 'UNIT_CLASSIFICATION_CHANGED',
	['shortclassification'] = 'UNIT_CLASSIFICATION_CHANGED',
	["group"]               = "RAID_ROSTER_UPDATE",
	["curpp"]               = 'UNIT_POWER',
	["maxpp"]               = 'UNIT_MAXPOWER',
	["missingpp"]           = 'UNIT_MAXPOWER UNIT_POWER',
	["perpp"]               = 'UNIT_MAXPOWER UNIT_POWER',
	["offline"]             = "UNIT_HEALTH UNIT_CONNECTION",
	["status"]              = "UNIT_HEALTH PLAYER_UPDATE_RESTING UNIT_CONNECTION",
	["pereclipse"]          = 'UNIT_POWER',
	['curmana']             = 'UNIT_POWER UNIT_MAXPOWER',
	['maxmana']             = 'UNIT_POWER UNIT_MAXPOWER',
	['soulshards']          = 'UNIT_POWER',
	['holypower']           = 'UNIT_POWER',
<<<<<<< HEAD
	['chi']                 = 'UNIT_POWER',
=======
	['shadoworbs']          = 'UNIT_POWER',
>>>>>>> 0bc4caa5
}

local unitlessEvents = {
	PLAYER_LEVEL_UP = true,
	PLAYER_UPDATE_RESTING = true,
	PLAYER_TARGET_CHANGED = true,

	PARTY_LEADER_CHANGED = true,

	RAID_ROSTER_UPDATE = true,

	UNIT_COMBO_POINTS = true
}

local events = {}
local frame = CreateFrame"Frame"
frame:SetScript('OnEvent', function(self, event, unit)
	local strings = events[event]
	if(strings) then
		for k, fontstring in next, strings do
			if(fontstring:IsVisible() and (unitlessEvents[event] or fontstring.parent.unit == unit)) then
				fontstring:UpdateTag()
			end
		end
	end
end)

local OnUpdates = {}
local eventlessUnits = {}

local createOnUpdate = function(timer)
	local OnUpdate = OnUpdates[timer]

	if(not OnUpdate) then
		local total = timer
		local frame = CreateFrame'Frame'
		local strings = eventlessUnits[timer]

		frame:SetScript('OnUpdate', function(self, elapsed)
			if(total >= timer) then
				for k, fs in next, strings do
					if(fs.parent:IsShown() and UnitExists(fs.parent.unit)) then
						fs:UpdateTag()
					end
				end

				total = 0
			end

			total = total + elapsed
		end)

		OnUpdates[timer] = frame
	end
end

local OnShow = function(self)
	for _, fs in next, self.__tags do
		fs:UpdateTag()
	end
end

local getTagName = function(tag)
	local s = (tag:match('>+()') or 2)
	local e = tag:match('.*()<+')
	e = (e and e - 1) or -2

	return tag:sub(s, e), s, e
end

local RegisterEvent = function(fontstr, event)
	if(not events[event]) then events[event] = {} end

	frame:RegisterEvent(event)
	table.insert(events[event], fontstr)
end

local RegisterEvents = function(fontstr, tagstr)
	for tag in tagstr:gmatch(_PATTERN) do
		tag = getTagName(tag)
		local tagevents = tagEvents[tag]
		if(tagevents) then
			for event in tagevents:gmatch'%S+' do
				RegisterEvent(fontstr, event)
			end
		end
	end
end

local UnregisterEvents = function(fontstr)
	for event, data in pairs(events) do
		for k, tagfsstr in pairs(data) do
			if(tagfsstr == fontstr) then
				if(#data == 1) then
					frame:UnregisterEvent(event)
				end

				table.remove(data, k)
			end
		end
	end
end

local tagPool = {}
local funcPool = {}
local tmp = {}

local Tag = function(self, fs, tagstr)
	if(not fs or not tagstr) then return end

	if(not self.__tags) then
		self.__tags = {}
		table.insert(self.__elements, OnShow)
	else
		-- Since people ignore everything that's good practice - unregister the tag
		-- if it already exists.
		for _, tag in pairs(self.__tags) do
			if(fs == tag) then
				-- We don't need to remove it from the __tags table as Untag handles
				-- that for us.
				self:Untag(fs)
			end
		end
	end

	fs.parent = self

	local func = tagPool[tagstr]
	if(not func) then
		local format, numTags = tagstr:gsub('%%', '%%%%'):gsub(_PATTERN, '%%s')
		local args = {}

		for bracket in tagstr:gmatch(_PATTERN) do
			local tagFunc = funcPool[bracket] or tags[bracket:sub(2, -2)]
			if(not tagFunc) then
				local tagName, s, e = getTagName(bracket)

				local tag = tags[tagName]
				if(tag) then
					s = s - 2
					e = e + 2

					if(s ~= 0 and e ~= 0) then
						local pre = bracket:sub(2, s)
						local ap = bracket:sub(e, -2)

						tagFunc = function(u,r)
							local str = tag(u,r)
							if(str) then
								return pre..str..ap
							end
						end
					elseif(s ~= 0) then
						local pre = bracket:sub(2, s)

						tagFunc = function(u,r)
							local str = tag(u,r)
							if(str) then
								return pre..str
							end
						end
					elseif(e ~= 0) then
						local ap = bracket:sub(e, -2)

						tagFunc = function(u,r)
							local str = tag(u,r)
							if(str) then
								return str..ap
							end
						end
					end

					funcPool[bracket] = tagFunc
				end
			end

			if(tagFunc) then
				table.insert(args, tagFunc)
			else
				return error(('Attempted to use invalid tag %s.'):format(bracket), 3)
			end
		end

		if(numTags == 1) then
			func = function(self)
				local parent = self.parent
				local realUnit
				if(self.overrideUnit) then
					realUnit = parent.realUnit
				end

				_ENV._COLORS = parent.colors
				return self:SetFormattedText(
					format,
					args[1](parent.unit, realUnit) or ''
				)
			end
		elseif(numTags == 2) then
			func = function(self)
				local parent = self.parent
				local unit = parent.unit
				local realUnit
				if(self.overrideUnit) then
					realUnit = parent.realUnit
				end

				_ENV._COLORS = parent.colors
				return self:SetFormattedText(
					format,
					args[1](unit, realUnit) or '',
					args[2](unit, realUnit) or ''
				)
			end
		elseif(numTags == 3) then
			func = function(self)
				local parent = self.parent
				local unit = parent.unit
				local realUnit
				if(self.overrideUnit) then
					realUnit = parent.realUnit
				end

				_ENV._COLORS = parent.colors
				return self:SetFormattedText(
					format,
					args[1](unit, realUnit) or '',
					args[2](unit, realUnit) or '',
					args[3](unit, realUnit) or ''
				)
			end
		else
			func = function(self)
				local parent = self.parent
				local unit = parent.unit
				local realUnit
				if(self.overrideUnit) then
					realUnit = parent.realUnit
				end

				_ENV._COLORS = parent.colors
				for i, func in next, args do
					tmp[i] = func(unit, realUnit) or ''
				end

				-- We do 1, numTags because tmp can hold several unneeded variables.
				return self:SetFormattedText(format, unpack(tmp, 1, numTags))
			end
		end

		tagPool[tagstr] = func
	end
	fs.UpdateTag = func

	local unit = self.unit
	if((unit and unit:match'%w+target') or fs.frequentUpdates) then
		local timer
		if(type(fs.frequentUpdates) == 'number') then
			timer = fs.frequentUpdates
		else
			timer = .5
		end

		if(not eventlessUnits[timer]) then eventlessUnits[timer] = {} end
		table.insert(eventlessUnits[timer], fs)

		createOnUpdate(timer)
	else
		RegisterEvents(fs, tagstr)
	end

	table.insert(self.__tags, fs)
end

local Untag = function(self, fs)
	if(not fs) then return end

	UnregisterEvents(fs)
	for _, timers in next, eventlessUnits do
		for k, fontstr in next, timers do
			if(fs == fontstr) then
				table.remove(timers, k)
			end
		end
	end

	for k, fontstr in next, self.__tags do
		if(fontstr == fs) then
			table.remove(self.__tags, k)
		end
	end

	fs.UpdateTag = nil
end

oUF.Tags = {
	Methods = tags,
	Events = tagEvents,
	SharedEvents = unitlessEvents,

}
oUF:RegisterMetaFunction('Tag', Tag)
oUF:RegisterMetaFunction('Untag', Untag)<|MERGE_RESOLUTION|>--- conflicted
+++ resolved
@@ -288,13 +288,15 @@
 		end
 	end]],
 
-<<<<<<< HEAD
 	['chi'] = [[function()
 		local num = UnitPower('player', SPELL_POWER_LIGHT_FORCE)
-=======
+		if(num > 0) then
+			return num
+		end
+	end]],
+
 	['shadoworbs'] = [[function()
 		local num = UnitPower('player', SPELL_POWER_SHADOW_ORBS)
->>>>>>> 0bc4caa5
 		if(num > 0) then
 			return num
 		end
@@ -378,11 +380,8 @@
 	['maxmana']             = 'UNIT_POWER UNIT_MAXPOWER',
 	['soulshards']          = 'UNIT_POWER',
 	['holypower']           = 'UNIT_POWER',
-<<<<<<< HEAD
 	['chi']                 = 'UNIT_POWER',
-=======
 	['shadoworbs']          = 'UNIT_POWER',
->>>>>>> 0bc4caa5
 }
 
 local unitlessEvents = {
